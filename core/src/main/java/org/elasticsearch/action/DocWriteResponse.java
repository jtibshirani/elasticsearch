/*
 * Licensed to Elasticsearch under one or more contributor
 * license agreements. See the NOTICE file distributed with
 * this work for additional information regarding copyright
 * ownership. Elasticsearch licenses this file to you under
 * the Apache License, Version 2.0 (the "License"); you may
 * not use this file except in compliance with the License.
 * You may obtain a copy of the License at
 *
 *    http://www.apache.org/licenses/LICENSE-2.0
 *
 * Unless required by applicable law or agreed to in writing,
 * software distributed under the License is distributed on an
 * "AS IS" BASIS, WITHOUT WARRANTIES OR CONDITIONS OF ANY
 * KIND, either express or implied.  See the License for the
 * specific language governing permissions and limitations
 * under the License.
 */
package org.elasticsearch.action;

import org.elasticsearch.action.support.WriteRequest;
import org.elasticsearch.action.support.WriteRequest.RefreshPolicy;
import org.elasticsearch.action.support.WriteResponse;
import org.elasticsearch.action.support.replication.ReplicationResponse;
import org.elasticsearch.common.Nullable;
import org.elasticsearch.common.io.stream.StreamInput;
import org.elasticsearch.common.io.stream.StreamOutput;
import org.elasticsearch.common.io.stream.Writeable;
import org.elasticsearch.common.xcontent.StatusToXContent;
import org.elasticsearch.common.xcontent.XContentBuilder;
import org.elasticsearch.index.IndexSettings;
import org.elasticsearch.index.seqno.SequenceNumbersService;
import org.elasticsearch.index.shard.ShardId;
import org.elasticsearch.rest.RestStatus;

import java.io.IOException;
import java.util.Locale;

/**
 * A base class for the response of a write operation that involves a single doc
 */
public abstract class DocWriteResponse extends ReplicationResponse implements WriteResponse, StatusToXContent {

    /**
     * An enum that represents the the results of CRUD operations, primarily used to communicate the type of
     * operation that occurred.
     */
    public enum Result implements Writeable {
        CREATED(0),
        UPDATED(1),
        DELETED(2),
        NOT_FOUND(3),
        NOOP(4);

        private final byte op;
        private final String lowercase;

        Result(int op) {
            this.op = (byte) op;
            this.lowercase = this.toString().toLowerCase(Locale.ENGLISH);
        }

        public byte getOp() {
            return op;
        }

        public String getLowercase() {
            return lowercase;
        }

        public static Result readFrom(StreamInput in) throws IOException{
            Byte opcode = in.readByte();
            switch(opcode){
                case 0:
                    return CREATED;
                case 1:
                    return UPDATED;
                case 2:
                    return DELETED;
                case 3:
                    return NOT_FOUND;
                case 4:
                    return NOOP;
                default:
                    throw new IllegalArgumentException("Unknown result code: " + opcode);
            }
        }

        @Override
        public void writeTo(StreamOutput out) throws IOException {
            out.writeByte(op);
        }
    }

    private ShardId shardId;
    private String id;
    private String type;
    private long version;
    private long seqNo;
    private boolean forcedRefresh;
    protected Result result;

<<<<<<< HEAD
    public DocWriteResponse(ShardId shardId, String type, String id, long seqNo, long version) {
=======
    public DocWriteResponse(ShardId shardId, String type, String id, long version, Result result) {
>>>>>>> 85402d52
        this.shardId = shardId;
        this.type = type;
        this.id = id;
        this.seqNo = seqNo;
        this.version = version;
        this.result = result;
    }

    // needed for deserialization
    protected DocWriteResponse() {
    }

    /**
     * The change that occurred to the document.
     */
    public Result getResult() {
        return result;
    }

    /**
     * The index the document was changed in.
     */
    public String getIndex() {
        return this.shardId.getIndexName();
    }

    /**
     * The exact shard the document was changed in.
     */
    public ShardId getShardId() {
        return this.shardId;
    }

    /**
     * The type of the document changed.
     */
    public String getType() {
        return this.type;
    }

    /**
     * The id of the document changed.
     */
    public String getId() {
        return this.id;
    }

    /**
     * Returns the current version of the doc.
     */
    public long getVersion() {
        return this.version;
    }

    /**
     * Returns the sequence number assigned for this change. Returns {@link SequenceNumbersService#UNASSIGNED_SEQ_NO} if the operation
     * wasn't performed (i.e., an update operation that resulted in a NOOP).
     */
    public long getSeqNo() {
        return seqNo;
    }

    /**
     * Did this request force a refresh? Requests that set {@link WriteRequest#setRefreshPolicy(RefreshPolicy)} to
     * {@link RefreshPolicy#IMMEDIATE} will always return true for this. Requests that set it to {@link RefreshPolicy#WAIT_UNTIL} will
     * only return true here if they run out of refresh listener slots (see {@link IndexSettings#MAX_REFRESH_LISTENERS_PER_SHARD}).
     */
    public boolean forcedRefresh() {
        return forcedRefresh;
    }

    @Override
    public void setForcedRefresh(boolean forcedRefresh) {
        this.forcedRefresh = forcedRefresh;
    }

    /** returns the rest status for this response (based on {@link ShardInfo#status()} */
    public RestStatus status() {
        return getShardInfo().status();
    }

<<<<<<< HEAD
=======
    /**
     * Gets the location of the written document as a string suitable for a {@code Location} header.
     * @param routing any routing used in the request. If null the location doesn't include routing information.
     */
    public String getLocation(@Nullable String routing) {
        // Absolute path for the location of the document. This should be allowed as of HTTP/1.1:
        // https://tools.ietf.org/html/rfc7231#section-7.1.2
        String index = getIndex();
        String type = getType();
        String id = getId();
        String routingStart = "?routing=";
        int bufferSize = 3 + index.length() + type.length() + id.length();
        if (routing != null) {
            bufferSize += routingStart.length() + routing.length();
        }
        StringBuilder location = new StringBuilder(bufferSize);
        location.append('/').append(index);
        location.append('/').append(type);
        location.append('/').append(id);
        if (routing != null) {
            location.append(routingStart).append(routing);
        }
        return location.toString();
    }

>>>>>>> 85402d52
    @Override
    public void readFrom(StreamInput in) throws IOException {
        super.readFrom(in);
        shardId = ShardId.readShardId(in);
        type = in.readString();
        id = in.readString();
        version = in.readZLong();
        seqNo = in.readZLong();
        forcedRefresh = in.readBoolean();
        result = Result.readFrom(in);
    }

    @Override
    public void writeTo(StreamOutput out) throws IOException {
        super.writeTo(out);
        shardId.writeTo(out);
        out.writeString(type);
        out.writeString(id);
        out.writeZLong(version);
        out.writeZLong(seqNo);
        out.writeBoolean(forcedRefresh);
<<<<<<< HEAD
    }

    static final class Fields {
        static final String _INDEX = "_index";
        static final String _TYPE = "_type";
        static final String _ID = "_id";
        static final String _VERSION = "_version";
        static final String _SHARD_ID = "_shard_id";
        static final String _SEQ_NO = "_seq_no";
=======
        result.writeTo(out);
>>>>>>> 85402d52
    }

    @Override
    public XContentBuilder toXContent(XContentBuilder builder, Params params) throws IOException {
        ReplicationResponse.ShardInfo shardInfo = getShardInfo();
        builder.field("_index", shardId.getIndexName())
            .field("_type", type)
            .field("_id", id)
            .field("_version", version)
            .field("result", getResult().getLowercase());
        if (forcedRefresh) {
            builder.field("forced_refresh", forcedRefresh);
        }
        shardInfo.toXContent(builder, params);
        //nocommit: i'm not sure we want to expose it in the api but it will be handy for debugging while we work...
        builder.field(Fields._SHARD_ID, shardId.id());
        if (getSeqNo() >= 0) {
            builder.field(Fields._SEQ_NO, getSeqNo());
        }
        return builder;
    }
}<|MERGE_RESOLUTION|>--- conflicted
+++ resolved
@@ -100,11 +100,7 @@
     private boolean forcedRefresh;
     protected Result result;
 
-<<<<<<< HEAD
-    public DocWriteResponse(ShardId shardId, String type, String id, long seqNo, long version) {
-=======
-    public DocWriteResponse(ShardId shardId, String type, String id, long version, Result result) {
->>>>>>> 85402d52
+    public DocWriteResponse(ShardId shardId, String type, String id, long seqNo, long version, Result result) {
         this.shardId = shardId;
         this.type = type;
         this.id = id;
@@ -186,8 +182,6 @@
         return getShardInfo().status();
     }
 
-<<<<<<< HEAD
-=======
     /**
      * Gets the location of the written document as a string suitable for a {@code Location} header.
      * @param routing any routing used in the request. If null the location doesn't include routing information.
@@ -213,7 +207,6 @@
         return location.toString();
     }
 
->>>>>>> 85402d52
     @Override
     public void readFrom(StreamInput in) throws IOException {
         super.readFrom(in);
@@ -235,19 +228,7 @@
         out.writeZLong(version);
         out.writeZLong(seqNo);
         out.writeBoolean(forcedRefresh);
-<<<<<<< HEAD
-    }
-
-    static final class Fields {
-        static final String _INDEX = "_index";
-        static final String _TYPE = "_type";
-        static final String _ID = "_id";
-        static final String _VERSION = "_version";
-        static final String _SHARD_ID = "_shard_id";
-        static final String _SEQ_NO = "_seq_no";
-=======
         result.writeTo(out);
->>>>>>> 85402d52
     }
 
     @Override
@@ -263,9 +244,9 @@
         }
         shardInfo.toXContent(builder, params);
         //nocommit: i'm not sure we want to expose it in the api but it will be handy for debugging while we work...
-        builder.field(Fields._SHARD_ID, shardId.id());
+        builder.field("_shard_id", shardId.id());
         if (getSeqNo() >= 0) {
-            builder.field(Fields._SEQ_NO, getSeqNo());
+            builder.field("_seq_no", getSeqNo());
         }
         return builder;
     }
